--- conflicted
+++ resolved
@@ -395,15 +395,6 @@
 
   auto first_order_flux_correct =
       pin->GetOrAddBoolean("hydro", "first_order_flux_correct", false);
-<<<<<<< HEAD
-#if 0
-  if (first_order_flux_correct && integrator != Integrator::vl2) {
-    PARTHENON_FAIL("Please use 'vl2' integrator with first order flux correction. Other "
-                   "integrators have not been tested.")
-  }
-#endif
-=======
->>>>>>> ea838bf6
   pkg->AddParam<>("first_order_flux_correct", first_order_flux_correct);
   if (first_order_flux_correct) {
     if (fluid == Fluid::euler) {
