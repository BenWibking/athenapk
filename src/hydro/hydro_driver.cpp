//========================================================================================
// AthenaPK - a performance portable block structured AMR astrophysical MHD code.
// Copyright (c) 2020-2023, Athena-Parthenon Collaboration. All rights reserved.
// Licensed under the BSD 3-Clause License (the "LICENSE").
//========================================================================================

#include <limits>
#include <memory>
#include <string>
#include <utility>
#include <vector>

// Parthenon headers
#include "amr_criteria/refinement_package.hpp"
#include "bvals/comms/bvals_in_one.hpp"
#include "prolong_restrict/prolong_restrict.hpp"
#include <parthenon/parthenon.hpp>
// AthenaPK headers
#include "../eos/adiabatic_hydro.hpp"
#include "../pgen/cluster/agn_triggering.hpp"
#include "../pgen/cluster/magnetic_tower.hpp"
#include "diffusion/diffusion.hpp"
#include "glmmhd/glmmhd.hpp"
#include "hydro.hpp"
#include "hydro_driver.hpp"

using namespace parthenon::driver::prelude;

namespace Hydro {

HydroDriver::HydroDriver(ParameterInput *pin, ApplicationInput *app_in, Mesh *pm)
    : MultiStageDriver(pin, app_in, pm) {
  // fail if these are not specified in the input file
  pin->CheckRequired("hydro", "eos");

  // warn if these fields aren't specified in the input file
  pin->CheckDesired("parthenon/time", "cfl");
}

// Calculate mininum dx, which is used in calculating the divergence cleaning speed c_h
TaskStatus CalculateGlobalMinDx(MeshData<Real> *md) {
  auto pmb = md->GetBlockData(0)->GetBlockPointer();
  auto hydro_pkg = pmb->packages.Get("Hydro");

  const auto &prim_pack = md->PackVariables(std::vector<std::string>{"prim"});

  IndexRange ib = md->GetBlockData(0)->GetBoundsI(IndexDomain::interior);
  IndexRange jb = md->GetBlockData(0)->GetBoundsJ(IndexDomain::interior);
  IndexRange kb = md->GetBlockData(0)->GetBoundsK(IndexDomain::interior);

  Real mindx = std::numeric_limits<Real>::max();

  bool nx2 = prim_pack.GetDim(2) > 1;
  bool nx3 = prim_pack.GetDim(3) > 1;
  pmb->par_reduce(
      "CalculateGlobalMinDx", 0, prim_pack.GetDim(5) - 1, kb.s, kb.e, jb.s, jb.e, ib.s,
      ib.e,
      KOKKOS_LAMBDA(const int b, const int k, const int j, const int i, Real &lmindx) {
        const auto &coords = prim_pack.GetCoords(b);
        lmindx = fmin(lmindx, coords.Dxc<1>(k, j, i));
        if (nx2) {
          lmindx = fmin(lmindx, coords.Dxc<2>(k, j, i));
        }
        if (nx3) {
          lmindx = fmin(lmindx, coords.Dxc<3>(k, j, i));
        }
      },
      Kokkos::Min<Real>(mindx));

  // Reduction to host var is blocking and only have one of this tasks run at the same
  // time so modifying the package should be safe.
  auto mindx_pkg = hydro_pkg->Param<Real>("mindx");
  if (mindx < mindx_pkg) {
    hydro_pkg->UpdateParam("mindx", mindx);
  }

  return TaskStatus::complete;
}

// Sets all fluxes to 0
TaskStatus ResetFluxes(MeshData<Real> *md) {
  auto pmb = md->GetBlockData(0)->GetBlockPointer();
  IndexRange ib = pmb->cellbounds.GetBoundsI(IndexDomain::interior);
  IndexRange jb = pmb->cellbounds.GetBoundsJ(IndexDomain::interior);
  IndexRange kb = pmb->cellbounds.GetBoundsK(IndexDomain::interior);

  // In principle, we'd only need to pack Metadata::WithFluxes here, but
  // choosing to mirror other use in the code so that the packs are already cached.
  std::vector<parthenon::MetadataFlag> flags_ind({Metadata::Independent});
  auto cons_pack = md->PackVariablesAndFluxes(flags_ind);

  const int ndim = pmb->pmy_mesh->ndim;
  // Using separate loops for each dim as the launch overhead should be hidden
  // by enough work over the entire pack and it allows to not use any conditionals.
  parthenon::par_for(
      DEFAULT_LOOP_PATTERN, "ResetFluxes X1", parthenon::DevExecSpace(), 0,
      cons_pack.GetDim(5) - 1, 0, cons_pack.GetDim(4) - 1, kb.s, kb.e, jb.s, jb.e, ib.s,
      ib.e + 1,
      KOKKOS_LAMBDA(const int b, const int v, const int k, const int j, const int i) {
        auto &cons = cons_pack(b);
        cons.flux(X1DIR, v, k, j, i) = 0.0;
      });

  if (ndim < 2) {
    return TaskStatus::complete;
  }
  parthenon::par_for(
      DEFAULT_LOOP_PATTERN, "ResetFluxes X2", parthenon::DevExecSpace(), 0,
      cons_pack.GetDim(5) - 1, 0, cons_pack.GetDim(4) - 1, kb.s, kb.e, jb.s, jb.e + 1,
      ib.s, ib.e,
      KOKKOS_LAMBDA(const int b, const int v, const int k, const int j, const int i) {
        auto &cons = cons_pack(b);
        cons.flux(X2DIR, v, k, j, i) = 0.0;
      });

  if (ndim < 3) {
    return TaskStatus::complete;
  }
  parthenon::par_for(
      DEFAULT_LOOP_PATTERN, "ResetFluxes X3", parthenon::DevExecSpace(), 0,
      cons_pack.GetDim(5) - 1, 0, cons_pack.GetDim(4) - 1, kb.s, kb.e + 1, jb.s, jb.e,
      ib.s, ib.e,
      KOKKOS_LAMBDA(const int b, const int v, const int k, const int j, const int i) {
        auto &cons = cons_pack(b);
        cons.flux(X3DIR, v, k, j, i) = 0.0;
      });
  return TaskStatus::complete;
}

TaskStatus RKL2StepFirst(MeshData<Real> *md_Y0, MeshData<Real> *md_Yjm1,
                         MeshData<Real> *md_Yjm2, MeshData<Real> *md_MY0, const int s_rkl,
                         const Real tau) {
  auto pmb = md_Y0->GetBlockData(0)->GetBlockPointer();
  IndexRange ib = pmb->cellbounds.GetBoundsI(IndexDomain::interior);
  IndexRange jb = pmb->cellbounds.GetBoundsJ(IndexDomain::interior);
  IndexRange kb = pmb->cellbounds.GetBoundsK(IndexDomain::interior);

  // Compute coefficients. Meyer+2014 eq. (18)
  Real mu_tilde_1 = 4. / 3. /
                    (static_cast<Real>(s_rkl) * static_cast<Real>(s_rkl) +
                     static_cast<Real>(s_rkl) - 2.);

  // In principle, we'd only need to pack Metadata::WithFluxes here, but
  // choosing to mirror other use in the code so that the packs are already cached.
  std::vector<parthenon::MetadataFlag> flags_ind({Metadata::Independent});
  auto Y0 = md_Y0->PackVariablesAndFluxes(flags_ind);
  auto Yjm1 = md_Yjm1->PackVariablesAndFluxes(flags_ind);
  auto Yjm2 = md_Yjm2->PackVariablesAndFluxes(flags_ind);
  auto MY0 = md_MY0->PackVariablesAndFluxes(flags_ind);

  const int ndim = pmb->pmy_mesh->ndim;
  // Using separate loops for each dim as the launch overhead should be hidden
  // by enough work over the entire pack and it allows to not use any conditionals.
  parthenon::par_for(
      DEFAULT_LOOP_PATTERN, "RKL first step", parthenon::DevExecSpace(), 0,
      Y0.GetDim(5) - 1, 0, Y0.GetDim(4) - 1, kb.s, kb.e, jb.s, jb.e, ib.s, ib.e,
      KOKKOS_LAMBDA(const int b, const int v, const int k, const int j, const int i) {
        Yjm1(b, v, k, j, i) =
            Y0(b, v, k, j, i) + mu_tilde_1 * tau * MY0(b, v, k, j, i); // Y_1
        Yjm2(b, v, k, j, i) = Y0(b, v, k, j, i);                       // Y_0
      });

  return TaskStatus::complete;
}

TaskStatus RKL2StepOther(MeshData<Real> *md_Y0, MeshData<Real> *md_Yjm1,
                         MeshData<Real> *md_Yjm2, MeshData<Real> *md_MY0, const Real mu_j,
                         const Real nu_j, const Real mu_tilde_j, const Real gamma_tilde_j,
                         const Real tau) {
  auto pmb = md_Y0->GetBlockData(0)->GetBlockPointer();
  IndexRange ib = pmb->cellbounds.GetBoundsI(IndexDomain::interior);
  IndexRange jb = pmb->cellbounds.GetBoundsJ(IndexDomain::interior);
  IndexRange kb = pmb->cellbounds.GetBoundsK(IndexDomain::interior);

  // In principle, we'd only need to pack Metadata::WithFluxes here, but
  // choosing to mirror other use in the code so that the packs are already cached.
  std::vector<parthenon::MetadataFlag> flags_ind({Metadata::Independent});
  auto Y0 = md_Y0->PackVariablesAndFluxes(flags_ind);
  auto Yjm1 = md_Yjm1->PackVariablesAndFluxes(flags_ind);
  auto Yjm2 = md_Yjm2->PackVariablesAndFluxes(flags_ind);
  auto MY0 = md_MY0->PackVariablesAndFluxes(flags_ind);

  const int ndim = pmb->pmy_mesh->ndim;
  // Using separate loops for each dim as the launch overhead should be hidden
  // by enough work over the entire pack and it allows to not use any conditionals.
  parthenon::par_for(
      DEFAULT_LOOP_PATTERN, "RKL other step", parthenon::DevExecSpace(), 0,
      Y0.GetDim(5) - 1, 0, Y0.GetDim(4) - 1, kb.s, kb.e, jb.s, jb.e, ib.s, ib.e,
      KOKKOS_LAMBDA(const int b, const int v, const int k, const int j, const int i) {
        // First calc this step
        const auto &coords = Yjm1.GetCoords(b);
        const Real MYjm1 =
            parthenon::Update::FluxDivHelper(v, k, j, i, ndim, coords, Yjm1(b));
        const Real Yj = mu_j * Yjm1(b, v, k, j, i) + nu_j * Yjm2(b, v, k, j, i) +
                        (1.0 - mu_j - nu_j) * Y0(b, v, k, j, i) +
                        mu_tilde_j * tau * MYjm1 +
                        gamma_tilde_j * tau * MY0(b, v, k, j, i);
        // Then shuffle vars for next step
        Yjm2(b, v, k, j, i) = Yjm1(b, v, k, j, i);
        Yjm1(b, v, k, j, i) = Yj;
      });

  return TaskStatus::complete;
}

// Assumes that prim and cons are in sync initially.
// Guarantees that prim and cons are in sync at the end.
void AddSTSTasks(TaskCollection *ptask_coll, Mesh *pmesh, BlockList_t &blocks,
                 const Real tau) {

  auto hydro_pkg = blocks[0]->packages.Get("Hydro");
  auto mindt_diff = hydro_pkg->Param<Real>("dt_diff");

  // get number of RKL steps
  // eq (21) using half hyperbolic timestep due to Strang split
  int s_rkl =
      static_cast<int>(0.5 * (std::sqrt(9.0 + 16.0 * tau / mindt_diff) - 1.0)) + 1;
  // ensure odd number of stages
  if (s_rkl % 2 == 0) s_rkl += 1;

  if (parthenon::Globals::my_rank == 0) {
    const auto ratio = 2.0 * tau / mindt_diff;
    std::cout << "STS ratio: " << ratio << " Taking " << s_rkl << " steps." << std::endl;
    if (ratio > 400.1) {
      std::cout << "WARNING: ratio is > 400. Proceed at own risk." << std::endl;
    }
  }

  TaskID none(0);

  // Store initial u0 in u1 as "base" will continuously be updated but initial state Y0 is
  // required for each stage.
  TaskRegion &region_copy_out = ptask_coll->AddRegion(blocks.size());
  for (int i = 0; i < blocks.size(); i++) {
    auto &tl = region_copy_out[i];
    auto &Y0 = blocks[i]->meshblock_data.Get("u1");
    auto &base = blocks[i]->meshblock_data.Get();
    tl.AddTask(
        none,
        [](MeshBlockData<Real> *dst, MeshBlockData<Real> *src) {
          dst->Get("cons").data.DeepCopy(src->Get("cons").data);
          dst->Get("prim").data.DeepCopy(src->Get("prim").data);
          return TaskStatus::complete;
        },
        Y0.get(), base.get());
  }

  TaskRegion &region_init = ptask_coll->AddRegion(blocks.size());
  for (int i = 0; i < blocks.size(); i++) {
    auto &pmb = blocks[i];
    auto &tl = region_init[i];
    auto &base = pmb->meshblock_data.Get();

    // Add extra registers. No-op for existing variables so it's safe to call every
    // time.
    // TODO(pgrete) this allocates all Variables, i.e., prim and cons vector, but only a
    // subset is actually needed. Streamline to allocate only required vars.
    pmb->meshblock_data.Add("MY0", base);
    pmb->meshblock_data.Add("Yjm2", base);
  }

  const int num_partitions = pmesh->DefaultNumPartitions();
  TaskRegion &region_calc_fluxes_step_init = ptask_coll->AddRegion(num_partitions);
  for (int i = 0; i < num_partitions; i++) {
    auto &tl = region_calc_fluxes_step_init[i];
    auto &base = pmesh->mesh_data.GetOrAdd("base", i);
    const auto any = parthenon::BoundaryType::any;
    auto start_bnd = tl.AddTask(none, parthenon::StartReceiveBoundBufs<any>, base);
    auto start_flxcor_recv =
        tl.AddTask(none, parthenon::StartReceiveFluxCorrections, base);

    // Reset flux arrays (not guaranteed to be zero)
    auto reset_fluxes = tl.AddTask(none, ResetFluxes, base.get());

    // Calculate the diffusive fluxes for Y0 (here still "base" as nothing has been
    // updated yet) so that we can store the result as MY0 and reuse later
    // (in every subsetp).
    auto hydro_diff_fluxes =
        tl.AddTask(reset_fluxes, CalcDiffFluxes, hydro_pkg.get(), base.get());

    auto send_flx =
        tl.AddTask(hydro_diff_fluxes, parthenon::LoadAndSendFluxCorrections, base);
    auto recv_flx =
        tl.AddTask(start_flxcor_recv, parthenon::ReceiveFluxCorrections, base);
    auto set_flx =
        tl.AddTask(recv_flx | hydro_diff_fluxes, parthenon::SetFluxCorrections, base);

    auto &Y0 = pmesh->mesh_data.GetOrAdd("u1", i);
    auto &MY0 = pmesh->mesh_data.GetOrAdd("MY0", i);
    auto &Yjm2 = pmesh->mesh_data.GetOrAdd("Yjm2", i);

    auto init_MY0 = tl.AddTask(set_flx, parthenon::Update::FluxDivergence<MeshData<Real>>,
                               base.get(), MY0.get());

    // Initialize Y0 and Y1 and the recursion relation starting with j = 2 needs data from
    // the two preceeding stages.
    auto rkl2_step_first = tl.AddTask(init_MY0, RKL2StepFirst, Y0.get(), base.get(),
                                      Yjm2.get(), MY0.get(), s_rkl, tau);

    // Update ghost cells of Y1 (as MY1 is calculated for each Y_j).
    // Y1 stored in "base", see rkl2_step_first task.
    // Update ghost cells (local and non local), prolongate and apply bound cond.
    // TODO(someone) experiment with split (local/nonlocal) comms with respect to
    // performance for various tests (static, amr, block sizes) and then decide on the
    // best impl. Go with default call (split local/nonlocal) for now.
    // TODO(pgrete) optimize (in parthenon) to only send subset of updated vars
    auto bounds_exchange = parthenon::AddBoundaryExchangeTasks(
        rkl2_step_first | start_bnd, tl, base, pmesh->multilevel);

    tl.AddTask(bounds_exchange, parthenon::Update::FillDerived<MeshData<Real>>,
               base.get());
  }

  // Compute coefficients. Meyer+2012 eq. (16)
  Real b_j = 1. / 3.;
  Real b_jm1 = 1. / 3.;
  Real b_jm2 = 1. / 3.;
  Real w1 = 4. / (static_cast<Real>(s_rkl) * static_cast<Real>(s_rkl) +
                  static_cast<Real>(s_rkl) - 2.);
  Real mu_j, nu_j, j, mu_tilde_j, gamma_tilde_j;

  // RKL loop
  for (int jj = 2; jj <= s_rkl; jj++) {
    j = static_cast<Real>(jj);
    b_j = (j * j + j - 2.0) / (2 * j * (j + 1.0));
    mu_j = (2.0 * j - 1.0) / j * b_j / b_jm1;
    nu_j = -(j - 1.0) / j * b_j / b_jm2;
    mu_tilde_j = mu_j * w1;
    gamma_tilde_j = -(1.0 - b_jm1) * mu_tilde_j; // -a_jm1*mu_tilde_j

    TaskRegion &region_calc_fluxes_step_other = ptask_coll->AddRegion(num_partitions);
    for (int i = 0; i < num_partitions; i++) {
      auto &tl = region_calc_fluxes_step_other[i];
      auto &base = pmesh->mesh_data.GetOrAdd("base", i);

      // Only need boundaries for base as it's the only "active" container exchanging
      // data/fluxes with neighbors. All other containers are passive (i.e., data is only
      // used but not exchanged).
      const auto any = parthenon::BoundaryType::any;
      auto start_bnd = tl.AddTask(none, parthenon::StartReceiveBoundBufs<any>, base);
      auto start_flxcor_recv =
          tl.AddTask(none, parthenon::StartReceiveFluxCorrections, base);

      // Reset flux arrays (not guaranteed to be zero)
      auto reset_fluxes = tl.AddTask(none, ResetFluxes, base.get());

      // Calculate the diffusive fluxes for Yjm1 (here u1)
      auto hydro_diff_fluxes =
          tl.AddTask(reset_fluxes, CalcDiffFluxes, hydro_pkg.get(), base.get());

      auto send_flx =
          tl.AddTask(hydro_diff_fluxes, parthenon::LoadAndSendFluxCorrections, base);
      auto recv_flx =
          tl.AddTask(start_flxcor_recv, parthenon::ReceiveFluxCorrections, base);
      auto set_flx =
          tl.AddTask(recv_flx | hydro_diff_fluxes, parthenon::SetFluxCorrections, base);

      auto &Y0 = pmesh->mesh_data.GetOrAdd("u1", i);
      auto &MY0 = pmesh->mesh_data.GetOrAdd("MY0", i);
      auto &Yjm2 = pmesh->mesh_data.GetOrAdd("Yjm2", i);

      auto rkl2_step_other =
          tl.AddTask(set_flx, RKL2StepOther, Y0.get(), base.get(), Yjm2.get(), MY0.get(),
                     mu_j, nu_j, mu_tilde_j, gamma_tilde_j, tau);

      // update ghost cells of base (currently storing Yj)
      // Update ghost cells (local and non local), prolongate and apply bound cond.
      // TODO(someone) experiment with split (local/nonlocal) comms with respect to
      // performance for various tests (static, amr, block sizes) and then decide on the
      // best impl. Go with default call (split local/nonlocal) for now.
      // TODO(pgrete) optimize (in parthenon) to only send subset of updated vars
      auto bounds_exchange = parthenon::AddBoundaryExchangeTasks(
          rkl2_step_other | start_bnd, tl, base, pmesh->multilevel);

      tl.AddTask(bounds_exchange, parthenon::Update::FillDerived<MeshData<Real>>,
                 base.get());
    }

    b_jm2 = b_jm1;
    b_jm1 = b_j;
  }
}

// See the advection.hpp declaration for a description of how this function gets called.
TaskCollection HydroDriver::MakeTaskCollection(BlockList_t &blocks, int stage) {
  TaskCollection tc;
  auto hydro_pkg = blocks[0]->packages.Get("Hydro");

  TaskID none(0);
  // Number of task lists that can be executed indepenently and thus *may*
  // be executed in parallel and asynchronous.
  // Being extra verbose here in this example to highlight that this is not
  // required to be 1 or blocks.size() but could also only apply to a subset of blocks.
  auto num_task_lists_executed_independently = blocks.size();

  const int num_partitions = pmesh->DefaultNumPartitions();

  // calculate agn triggering accretion rate
  if ((stage == 1) &&
      hydro_pkg->AllParams().hasKey("agn_triggering_reduce_accretion_rate") &&
      hydro_pkg->Param<bool>("agn_triggering_reduce_accretion_rate")) {

    // need to make sure that there's only one region in order to MPI_reduce to work
    TaskRegion &single_task_region = tc.AddRegion(1);
    auto &tl = single_task_region[0];
    // First globally reset triggering quantities
    auto prev_task =
        tl.AddTask(none, cluster::AGNTriggeringResetTriggering, hydro_pkg.get());

    // Adding one task for each partition. Given that they're all in one task list
    // they'll be executed sequentially. Given that a par_reduce to a host var is
    // blocking it's also save to store the variable in the Params for now.
    for (int i = 0; i < num_partitions; i++) {
      auto &mu0 = pmesh->mesh_data.GetOrAdd("base", i);
      auto new_agn_triggering =
          tl.AddTask(prev_task, cluster::AGNTriggeringReduceTriggering, mu0.get(), tm.dt);
      prev_task = new_agn_triggering;
    }
#ifdef MPI_PARALLEL
    auto reduce_agn_triggering =
        tl.AddTask(prev_task, cluster::AGNTriggeringMPIReduceTriggering, hydro_pkg.get());
    prev_task = reduce_agn_triggering;
#endif

    // Remove accreted gas
    for (int i = 0; i < num_partitions; i++) {
      auto &mu0 = pmesh->mesh_data.GetOrAdd("base", i);
      auto new_remove_accreted_gas =
          tl.AddTask(prev_task, cluster::AGNTriggeringFinalizeTriggering, mu0.get(), tm);
      prev_task = new_remove_accreted_gas;
    }
  }

  for (int i = 0; i < blocks.size(); i++) {
    auto &pmb = blocks[i];
    // Using "base" as u0, which already exists (and returned by using plain Get())
    auto &u0 = pmb->meshblock_data.Get();

    // Create meshblock data for register u1.
    // This is a noop if u1 already exists.
    // TODO(pgrete) update to derive from other quanity as u1 does not require fluxes
    if (stage == 1) {
      pmb->meshblock_data.Add("u1", u0);
    }
  }

  // Calculate hyperbolic divergence cleaning speed
  // TODO(pgrete) Calculating mindx is only required after remeshing. Need to find a clean
  // solution for this one-off global reduction.
  if (hydro_pkg->Param<bool>("calc_c_h") && (stage == 1)) {
    // need to make sure that there's only one region in order to MPI_reduce to work
    TaskRegion &single_task_region = tc.AddRegion(1);
    auto &tl = single_task_region[0];
    // Adding one task for each partition. Not using a (new) single partition containing
    // all blocks here as this (default) split is also used for the following tasks and
    // thus does not create an overhead (such as creating a new MeshBlockPack that is just
    // used here). Given that all partitions are in one task list they'll be executed
    // sequentially. Given that a par_reduce to a host var is blocking it's also save to
    // store the variable in the Params for now.
    auto prev_task = none;
    for (int i = 0; i < num_partitions; i++) {
      auto &mu0 = pmesh->mesh_data.GetOrAdd("base", i);
      auto new_mindx = tl.AddTask(prev_task, CalculateGlobalMinDx, mu0.get());
      prev_task = new_mindx;
    }
    auto reduce_c_h = prev_task;
#ifdef MPI_PARALLEL
    reduce_c_h = tl.AddTask(
        prev_task,
        [](StateDescriptor *hydro_pkg) {
          Real mins[2];
          mins[0] = hydro_pkg->Param<Real>("mindx");
          mins[1] = hydro_pkg->Param<Real>("dt_hyp");
          PARTHENON_MPI_CHECK(MPI_Allreduce(MPI_IN_PLACE, mins, 2, MPI_PARTHENON_REAL,
                                            MPI_MIN, MPI_COMM_WORLD));

          hydro_pkg->UpdateParam("mindx", mins[0]);
          hydro_pkg->UpdateParam("dt_hyp", mins[1]);
          return TaskStatus::complete;
        },
        hydro_pkg.get());
#endif
    // Finally update c_h
    auto update_c_h = tl.AddTask(
        reduce_c_h,
        [](StateDescriptor *hydro_pkg) {
          const auto &mindx = hydro_pkg->Param<Real>("mindx");
          const auto &cfl_hyp = hydro_pkg->Param<Real>("cfl");
          const auto &dt_hyp = hydro_pkg->Param<Real>("dt_hyp");
          hydro_pkg->UpdateParam("c_h", cfl_hyp * mindx / dt_hyp);
          return TaskStatus::complete;
        },
        hydro_pkg.get());
  }

  // calculate magnetic tower scaling
  if ((stage == 1) && hydro_pkg->AllParams().hasKey("magnetic_tower_power_scaling") &&
      hydro_pkg->Param<bool>("magnetic_tower_power_scaling")) {
    const auto &magnetic_tower =
        hydro_pkg->Param<cluster::MagneticTower>("magnetic_tower");

    // need to make sure that there's only one region in order to MPI_reduce to work
    TaskRegion &single_task_region = tc.AddRegion(1);
    auto &tl = single_task_region[0];
    // First globally reset magnetic_tower_linear_contrib and
    // magnetic_tower_quadratic_contrib
    auto prev_task =
        tl.AddTask(none, cluster::MagneticTowerResetPowerContribs, hydro_pkg.get());

    // Adding one task for each partition. Given that they're all in one task list
    // they'll be executed sequentially. Given that a par_reduce to a host var is
    // blocking it's also save to store the variable in the Params for now.
    for (int i = 0; i < num_partitions; i++) {
      auto &mu0 = pmesh->mesh_data.GetOrAdd("base", i);
      auto new_magnetic_tower_power_contrib =
          tl.AddTask(prev_task, cluster::MagneticTowerReducePowerContribs, mu0.get(), tm);
      prev_task = new_magnetic_tower_power_contrib;
    }
#ifdef MPI_PARALLEL
    auto reduce_magnetic_tower_power_contrib = tl.AddTask(
        prev_task,
        [](StateDescriptor *hydro_pkg) {
          Real magnetic_tower_contribs[] = {
              hydro_pkg->Param<Real>("magnetic_tower_linear_contrib"),
              hydro_pkg->Param<Real>("magnetic_tower_quadratic_contrib")};
          PARTHENON_MPI_CHECK(MPI_Allreduce(MPI_IN_PLACE, magnetic_tower_contribs, 2,
                                            MPI_PARTHENON_REAL, MPI_SUM, MPI_COMM_WORLD));
          hydro_pkg->UpdateParam("magnetic_tower_linear_contrib",
                                 magnetic_tower_contribs[0]);
          hydro_pkg->UpdateParam("magnetic_tower_quadratic_contrib",
                                 magnetic_tower_contribs[1]);
          return TaskStatus::complete;
        },
        hydro_pkg.get());
#endif
  }

  // First add split sources before the main time integration
  if (stage == 1) {
    // If any tasks modify the conserved variables before this place, then
    // the STS tasks should be updated to not assume prim and cons are in sync.
    const auto &diffint = hydro_pkg->Param<DiffInt>("diffint");
    if (diffint == DiffInt::rkl2) {
      AddSTSTasks(&tc, pmesh, blocks, 0.5 * tm.dt);
    }
    TaskRegion &strang_init_region = tc.AddRegion(num_partitions);
    for (int i = 0; i < num_partitions; i++) {
      auto &tl = strang_init_region[i];
      auto &mu0 = pmesh->mesh_data.GetOrAdd("base", i);

      // Add initial Strang split source terms, i.e., a dt/2 update
      // IMPORTANT 1: This task must also update `prim` and `cons` variables so that
      // the source term is applied to all active registers in the flux calculation.
      // IMPORTANT 2: The tasks should work using `cons` variables as input as in the
      // final step, `prim` are not updated yet from the flux calculation.
      tl.AddTask(none, AddSplitSourcesStrang, mu0.get(), tm);
    }
  }

  // Now start the main time integration by resetting the registers
  TaskRegion &async_region_init_int = tc.AddRegion(num_task_lists_executed_independently);
  for (int i = 0; i < blocks.size(); i++) {
    auto &pmb = blocks[i];
    auto &tl = async_region_init_int[i];
    auto &u0 = pmb->meshblock_data.Get();
    // init u1, see (11) in Athena++ method paper
    if (stage == 1) {
      auto &u1 = pmb->meshblock_data.Get("u1");
      auto init_u1 = tl.AddTask(
          none,
          [](MeshBlockData<Real> *u0, MeshBlockData<Real> *u1, bool copy_prim) {
            u1->Get("cons").data.DeepCopy(u0->Get("cons").data);
            if (copy_prim) {
              u1->Get("prim").data.DeepCopy(u0->Get("prim").data);
            }
            return TaskStatus::complete;
          },
          // First order flux correction needs the original prim variables in the
          // during the correction.
          u0.get(), u1.get(), hydro_pkg->Param<bool>("first_order_flux_correct"));
    }
  }

  // note that task within this region that contains one tasklist per pack
  // could still be executed in parallel
  TaskRegion &single_tasklist_per_pack_region = tc.AddRegion(num_partitions);
  for (int i = 0; i < num_partitions; i++) {
    auto &tl = single_tasklist_per_pack_region[i];
    auto &mu0 = pmesh->mesh_data.GetOrAdd("base", i);
    auto &mu1 = pmesh->mesh_data.GetOrAdd("u1", i);

    const auto any = parthenon::BoundaryType::any;
    auto start_bnd = tl.AddTask(none, parthenon::StartReceiveBoundBufs<any>, mu0);
    auto start_flxcor_recv =
        tl.AddTask(none, parthenon::StartReceiveFluxCorrections, mu0);

    const auto flux_str = (stage == 1) ? "flux_first_stage" : "flux_other_stage";
    FluxFun_t *calc_flux_fun = hydro_pkg->Param<FluxFun_t *>(flux_str);
    auto calc_flux = tl.AddTask(none, calc_flux_fun, mu0);

    // TODO(pgrete) figure out what to do about the sources from the first stage
    // that are potentially disregarded when the (m)hd fluxes are corrected in the second
    // stage.
    TaskID first_order_flux_correct = calc_flux;
    if (hydro_pkg->Param<bool>("first_order_flux_correct")) {
      auto *first_order_flux_correct_fun =
          hydro_pkg->Param<FirstOrderFluxCorrectFun_t *>("first_order_flux_correct_fun");
      first_order_flux_correct =
          tl.AddTask(calc_flux, first_order_flux_correct_fun, mu0.get(), mu1.get(),
                     integrator->gam0[stage - 1], integrator->gam1[stage - 1],
                     integrator->beta[stage - 1] * integrator->dt);
    }

    auto send_flx =
        tl.AddTask(first_order_flux_correct, parthenon::LoadAndSendFluxCorrections, mu0);
    auto recv_flx = tl.AddTask(start_flxcor_recv, parthenon::ReceiveFluxCorrections, mu0);
    auto set_flx = tl.AddTask(recv_flx | first_order_flux_correct,
                              parthenon::SetFluxCorrections, mu0);

    // compute the divergence of fluxes of conserved variables
    auto update = tl.AddTask(
        set_flx, parthenon::Update::UpdateWithFluxDivergence<MeshData<Real>>, mu0.get(),
        mu1.get(), integrator->gam0[stage - 1], integrator->gam1[stage - 1],
        integrator->beta[stage - 1] * integrator->dt);

    // Add non-operator split source terms.
    // Note: Directly update the "cons" variables of mu0 based on the "prim" variables
    // of mu0 as the "cons" variables have already been updated in this stage from the
    // fluxes in the previous step.
    auto source_unsplit = tl.AddTask(update, AddUnsplitSources, mu0.get(), tm,
                                     integrator->beta[stage - 1] * integrator->dt);

    auto source_split_first_order = source_unsplit;

    if (stage == integrator->nstages) {
      // Add final Strang split source terms, i.e., a dt/2 update
      // IMPORTANT: The tasks should work using `cons` variables as input as in the
      // final step, `prim` are not updated yet from the flux calculation.
      auto source_split_strang_final =
          tl.AddTask(source_unsplit, AddSplitSourcesStrang, mu0.get(), tm);

      // Add operator split source terms at first order, i.e., full dt update
      // after all stages of the integration.
      // Not recommended for but allows easy "reset" of variable for some
      // problem types, see random blasts.
      source_split_first_order =
          tl.AddTask(source_split_strang_final, AddSplitSourcesFirstOrder, mu0.get(), tm);
    }

    // Update ghost cells (local and non local), prolongate and apply bound cond.
    // TODO(someone) experiment with split (local/nonlocal) comms with respect to
    // performance for various tests (static, amr, block sizes) and then decide on the
    // best impl. Go with default call (split local/nonlocal) for now.
    parthenon::AddBoundaryExchangeTasks(source_split_first_order | start_bnd, tl, mu0,
                                        pmesh->multilevel);
  }

  // Single task in single (serial) region to reset global vars used in reductions in the
  // first stage.
  if (stage == integrator->nstages && hydro_pkg->Param<bool>("calc_c_h")) {
    TaskRegion &reset_reduction_vars_region = tc.AddRegion(1);
    auto &tl = reset_reduction_vars_region[0];
    tl.AddTask(
        none,
        [](StateDescriptor *hydro_pkg) {
          hydro_pkg->UpdateParam("mindx", std::numeric_limits<Real>::max());
          hydro_pkg->UpdateParam("dt_hyp", std::numeric_limits<Real>::max());
          return TaskStatus::complete;
        },
        hydro_pkg.get());
  }

  TaskRegion &single_tasklist_per_pack_region_3 = tc.AddRegion(num_partitions);
  for (int i = 0; i < num_partitions; i++) {
    auto &tl = single_tasklist_per_pack_region_3[i];
    auto &mu0 = pmesh->mesh_data.GetOrAdd("base", i);
    auto fill_derived =
        tl.AddTask(none, parthenon::Update::FillDerived<MeshData<Real>>, mu0.get());
  }
<<<<<<< HEAD

  TaskRegion &explicitly_sync_region = tc.AddRegion(1);
  {
    auto &tl = explicitly_sync_region[0];
    auto &mu0 = pmesh->mesh_data.Get("base");
    if (stage == integrator->nstages) {
      auto new_dt_task = tl.AddTask(
          none, parthenon::Update::EstimateTimestep<MeshData<Real>>, mu0.get());
=======
  const auto &diffint = hydro_pkg->Param<DiffInt>("diffint");
  // If any tasks modify the conserved variables before this place and after FillDerived,
  // then the STS tasks should be updated to not assume prim and cons are in sync.
  if (diffint == DiffInt::rkl2 && stage == integrator->nstages) {
    AddSTSTasks(&tc, pmesh, blocks, 0.5 * tm.dt);
  }

  if (stage == integrator->nstages) {
    TaskRegion &tr = tc.AddRegion(num_partitions);
    for (int i = 0; i < num_partitions; i++) {
      auto &tl = tr[i];
      auto &mu0 = pmesh->mesh_data.GetOrAdd("base", i);
      auto new_dt = tl.AddTask(none, parthenon::Update::EstimateTimestep<MeshData<Real>>,
                               mu0.get());
>>>>>>> 9d0dde3f
    }
  }

  if (stage == integrator->nstages && pmesh->adaptive) {
    TaskRegion &async_region_4 = tc.AddRegion(num_task_lists_executed_independently);
    for (int i = 0; i < blocks.size(); i++) {
      auto &tl = async_region_4[i];
      auto &u0 = blocks[i]->meshblock_data.Get("base");
      auto tag_refine =
          tl.AddTask(none, parthenon::Refinement::Tag<MeshBlockData<Real>>, u0.get());
    }
  }

  return tc;
}
} // namespace Hydro<|MERGE_RESOLUTION|>--- conflicted
+++ resolved
@@ -677,16 +677,6 @@
     auto fill_derived =
         tl.AddTask(none, parthenon::Update::FillDerived<MeshData<Real>>, mu0.get());
   }
-<<<<<<< HEAD
-
-  TaskRegion &explicitly_sync_region = tc.AddRegion(1);
-  {
-    auto &tl = explicitly_sync_region[0];
-    auto &mu0 = pmesh->mesh_data.Get("base");
-    if (stage == integrator->nstages) {
-      auto new_dt_task = tl.AddTask(
-          none, parthenon::Update::EstimateTimestep<MeshData<Real>>, mu0.get());
-=======
   const auto &diffint = hydro_pkg->Param<DiffInt>("diffint");
   // If any tasks modify the conserved variables before this place and after FillDerived,
   // then the STS tasks should be updated to not assume prim and cons are in sync.
@@ -701,7 +691,6 @@
       auto &mu0 = pmesh->mesh_data.GetOrAdd("base", i);
       auto new_dt = tl.AddTask(none, parthenon::Update::EstimateTimestep<MeshData<Real>>,
                                mu0.get());
->>>>>>> 9d0dde3f
     }
   }
 
