--- conflicted
+++ resolved
@@ -217,17 +217,10 @@
   const auto gm1 = pin->GetReal("hydro", "gamma") - 1.0;
   const auto p0 = pin->GetReal("problem/turbulence", "p0");
   const auto rho0 = pin->GetReal("problem/turbulence", "rho0");
-<<<<<<< HEAD
-  const auto x3min = pmesh->mesh_size.xmin(parthenon::X3DIR);
-  const auto Lx = pmesh->mesh_size.xmax(parthenon::X1DIR) - pmesh->mesh_size.xmin(parthenon::X1DIR);
-  const auto Ly = pmesh->mesh_size.xmax(parthenon::X2DIR) - pmesh->mesh_size.xmin(parthenon::X2DIR);
-  const auto Lz = pmesh->mesh_size.xmax(parthenon::X3DIR) - pmesh->mesh_size.xmin(parthenon::X3DIR);
-=======
   const auto x3min = pmesh->mesh_size.xmin(X3DIR);
   const auto Lx = pmesh->mesh_size.xmax(X1DIR) - pmesh->mesh_size.xmin(X1DIR);
   const auto Ly = pmesh->mesh_size.xmax(X2DIR) - pmesh->mesh_size.xmin(X2DIR);
   const auto Lz = pmesh->mesh_size.xmax(X3DIR) - pmesh->mesh_size.xmin(X3DIR);
->>>>>>> 3cc587a8
   const auto kz = 2.0 * M_PI / Lz;
 
   // already pack data here to get easy access to coords in kernels
@@ -409,18 +402,12 @@
                                     MPI_SUM, MPI_COMM_WORLD));
 #endif // MPI_PARALLEL
 
-<<<<<<< HEAD
-  const auto Lx = pmb->pmy_mesh->mesh_size.xmax(parthenon::X1DIR) - pmb->pmy_mesh->mesh_size.xmin(parthenon::X1DIR);
-  const auto Ly = pmb->pmy_mesh->mesh_size.xmax(parthenon::X2DIR) - pmb->pmy_mesh->mesh_size.xmin(parthenon::X2DIR);
-  const auto Lz = pmb->pmy_mesh->mesh_size.xmax(parthenon::X3DIR) - pmb->pmy_mesh->mesh_size.xmin(parthenon::X3DIR);
-=======
   const auto Lx =
       pmb->pmy_mesh->mesh_size.xmax(X1DIR) - pmb->pmy_mesh->mesh_size.xmin(X1DIR);
   const auto Ly =
       pmb->pmy_mesh->mesh_size.xmax(X2DIR) - pmb->pmy_mesh->mesh_size.xmin(X2DIR);
   const auto Lz =
       pmb->pmy_mesh->mesh_size.xmax(X3DIR) - pmb->pmy_mesh->mesh_size.xmin(X3DIR);
->>>>>>> 3cc587a8
   const auto accel_rms = hydro_pkg->Param<Real>("turbulence/accel_rms");
   auto norm = accel_rms / std::sqrt(sums[0] / (Lx * Ly * Lz));
 
