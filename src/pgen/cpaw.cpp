--- conflicted
+++ resolved
@@ -215,13 +215,8 @@
   }
 
   // write errors
-<<<<<<< HEAD
-  std::fprintf(pfile, "%d  %d", mesh->mesh_size.nx(parthenon::X1DIR), mesh->mesh_size.nx(parthenon::X2DIR));
-  std::fprintf(pfile, "  %d  %d  %e", mesh->mesh_size.nx(parthenon::X3DIR), tm.ncycle, rms_err);
-=======
   std::fprintf(pfile, "%d  %d", mesh->mesh_size.nx(X1DIR), mesh->mesh_size.nx(X2DIR));
   std::fprintf(pfile, "  %d  %d  %e", mesh->mesh_size.nx(X3DIR), tm.ncycle, rms_err);
->>>>>>> 3cc587a8
   std::fprintf(pfile, "  %e  %e  %e  %e", err[IDN], err[IM1], err[IM2], err[IM3]);
   std::fprintf(pfile, "  %e", err[IEN]);
   std::fprintf(pfile, "  %e  %e  %e", err[IB1], err[IB2], err[IB3]);
