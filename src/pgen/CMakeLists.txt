# Copyright (c) 2020-2021, Athena Parthenon Collaboration. All rights reserved.
# Licensed under the 3-Clause License (the "LICENSE");

target_sources(athenaPK PRIVATE
    advection.cpp
    blast.cpp
    cloud.cpp
<<<<<<< HEAD
=======
    cluster.cpp
    cluster/agn_feedback.cpp
    cluster/agn_triggering.cpp
    cluster/cluster_clips.cpp
    cluster/cluster_reductions.cpp
    cluster/hydrostatic_equilibrium_sphere.cpp
    cluster/magnetic_tower.cpp
    cluster/snia_feedback.cpp
    cluster/stellar_feedback.cpp
>>>>>>> 3cc587a8
    cpaw.cpp
    diffusion.cpp
    field_loop.cpp
    kh.cpp
    linear_wave.cpp
    linear_wave_mhd.cpp
    orszag_tang.cpp
    precipitator.cpp
    rand_blast.cpp
    sod.cpp
    turbulence.cpp
    )<|MERGE_RESOLUTION|>--- conflicted
+++ resolved
@@ -5,8 +5,6 @@
     advection.cpp
     blast.cpp
     cloud.cpp
-<<<<<<< HEAD
-=======
     cluster.cpp
     cluster/agn_feedback.cpp
     cluster/agn_triggering.cpp
@@ -16,7 +14,6 @@
     cluster/magnetic_tower.cpp
     cluster/snia_feedback.cpp
     cluster/stellar_feedback.cpp
->>>>>>> 3cc587a8
     cpaw.cpp
     diffusion.cpp
     field_loop.cpp
