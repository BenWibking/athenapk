--- conflicted
+++ resolved
@@ -714,15 +714,9 @@
                                       MPI_SUM, MPI_COMM_WORLD));
 #endif // MPI_PARALLEL
 
-<<<<<<< HEAD
-    const auto Lx = pmesh->mesh_size.xmax(parthenon::X1DIR) - pmesh->mesh_size.xmin(parthenon::X1DIR);
-    const auto Ly = pmesh->mesh_size.xmax(parthenon::X2DIR) - pmesh->mesh_size.xmin(parthenon::X2DIR);
-    const auto Lz = pmesh->mesh_size.xmax(parthenon::X3DIR) - pmesh->mesh_size.xmin(parthenon::X3DIR);
-=======
     const auto Lx = pmesh->mesh_size.xmax(X1DIR) - pmesh->mesh_size.xmin(X1DIR);
     const auto Ly = pmesh->mesh_size.xmax(X2DIR) - pmesh->mesh_size.xmin(X2DIR);
     const auto Lz = pmesh->mesh_size.xmax(X3DIR) - pmesh->mesh_size.xmin(X3DIR);
->>>>>>> 3cc587a8
     auto v_norm = std::sqrt(v2_sum / (Lx * Ly * Lz) / (SQR(sigma_v)));
 
     pmb->par_for(
@@ -798,15 +792,9 @@
                                       MPI_SUM, MPI_COMM_WORLD));
 #endif // MPI_PARALLEL
 
-<<<<<<< HEAD
-    const auto Lx = pmesh->mesh_size.xmax(parthenon::X1DIR) - pmesh->mesh_size.xmin(parthenon::X1DIR);
-    const auto Ly = pmesh->mesh_size.xmax(parthenon::X2DIR) - pmesh->mesh_size.xmin(parthenon::X2DIR);
-    const auto Lz = pmesh->mesh_size.xmax(parthenon::X3DIR) - pmesh->mesh_size.xmin(parthenon::X3DIR);
-=======
     const auto Lx = pmesh->mesh_size.xmax(X1DIR) - pmesh->mesh_size.xmin(X1DIR);
     const auto Ly = pmesh->mesh_size.xmax(X2DIR) - pmesh->mesh_size.xmin(X2DIR);
     const auto Lz = pmesh->mesh_size.xmax(X3DIR) - pmesh->mesh_size.xmin(X3DIR);
->>>>>>> 3cc587a8
     auto b_norm = std::sqrt(b2_sum / (Lx * Ly * Lz) / (SQR(sigma_b)));
 
     pmb->par_for(
